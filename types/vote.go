--- conflicted
+++ resolved
@@ -174,14 +174,6 @@
 // ToProto converts the handwritten type to proto generated type
 // return type, nil if everything converts safely, otherwise nil, error
 func (vote *Vote) ToProto() *tmproto.Vote {
-<<<<<<< HEAD
-
-	protoVote := tmproto.Vote{
-		Type:             vote.Type,
-		Height:           vote.Height,
-		Round:            vote.Round,
-		BlockID:          vote.BlockID.ToProto(),
-=======
 	if vote == nil {
 		return nil
 	}
@@ -190,7 +182,6 @@
 		Height:           vote.Height,
 		Round:            vote.Round,
 		BlockID:          *vote.BlockID.ToProto(),
->>>>>>> 95e3cad4
 		Timestamp:        vote.Timestamp,
 		ValidatorAddress: vote.ValidatorAddress,
 		ValidatorIndex:   vote.ValidatorIndex,
@@ -213,13 +204,7 @@
 	vote.Type = pv.Type
 	vote.Height = pv.Height
 	vote.Round = pv.Round
-<<<<<<< HEAD
-	if err := vote.BlockID.FromProto(pv.BlockID); err != nil {
-		return err
-	}
-=======
 	vote.BlockID = blockID
->>>>>>> 95e3cad4
 	vote.Timestamp = pv.Timestamp
 	vote.ValidatorAddress = pv.ValidatorAddress
 	vote.ValidatorIndex = pv.ValidatorIndex
