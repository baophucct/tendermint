--- conflicted
+++ resolved
@@ -133,17 +133,9 @@
 	}
 }
 
-<<<<<<< HEAD
 func (sio *switchIO) broadcastStatusRequest(height int64) {
-	bm, _ := bc.MsgToProto(&bc.StatusRequestMessage{Height: height})
+	bm, _ := bc.MsgToProto(&bc.StatusRequestMessage{Base: base, Height: height})
 	msgBytes, _ := bm.Marshal()
-=======
-func (sio *switchIO) broadcastStatusRequest(base int64, height int64) {
-	msgBytes := cdc.MustMarshalBinaryBare(&bcStatusRequestMessage{
-		Base:   base,
-		Height: height,
-	})
->>>>>>> d7fbe9dd
 	// XXX: maybe we should use an io specific peer list here
 	sio.sw.Broadcast(BlockchainChannel, msgBytes)
 }