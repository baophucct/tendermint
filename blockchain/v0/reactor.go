package v0

import (
	"fmt"
	"reflect"
	"time"

	bc "github.com/tendermint/tendermint/blockchain"
	"github.com/tendermint/tendermint/libs/log"
	"github.com/tendermint/tendermint/p2p"
	sm "github.com/tendermint/tendermint/state"
	"github.com/tendermint/tendermint/store"
	"github.com/tendermint/tendermint/types"
)

const (
	// BlockchainChannel is a channel for blocks and status updates (`BlockStore` height)
	BlockchainChannel = byte(0x40)

	trySyncIntervalMS = 10

	// stop syncing when last block's time is
	// within this much of the system time.
	// stopSyncingDurationMinutes = 10

	// ask for best height every 10s
	statusUpdateIntervalSeconds = 10
	// check if we should switch to consensus reactor
	switchToConsensusIntervalSeconds = 1
)

type consensusReactor interface {
	// for when we switch from blockchain reactor and fast sync to
	// the consensus machine
	SwitchToConsensus(sm.State, uint64)
}

type peerError struct {
	err    error
	peerID p2p.ID
}

func (e peerError) Error() string {
	return fmt.Sprintf("error with peer %v: %s", e.peerID, e.err.Error())
}

// BlockchainReactor handles long-term catchup syncing.
type BlockchainReactor struct {
	p2p.BaseReactor

	// immutable
	initialState sm.State

	blockExec *sm.BlockExecutor
	store     *store.BlockStore
	pool      *BlockPool
	fastSync  bool

	requestsCh <-chan BlockRequest
	errorsCh   <-chan peerError
}

// NewBlockchainReactor returns new reactor instance.
func NewBlockchainReactor(state sm.State, blockExec *sm.BlockExecutor, store *store.BlockStore,
	fastSync bool) *BlockchainReactor {

	if state.LastBlockHeight != store.Height() {
		panic(fmt.Sprintf("state (%v) and store (%v) height mismatch", state.LastBlockHeight,
			store.Height()))
	}

	requestsCh := make(chan BlockRequest, maxTotalRequesters)

	const capacity = 1000                      // must be bigger than peers count
	errorsCh := make(chan peerError, capacity) // so we don't block in #Receive#pool.AddBlock

	pool := NewBlockPool(
		store.Height()+1,
		requestsCh,
		errorsCh,
	)

	bcR := &BlockchainReactor{
		initialState: state,
		blockExec:    blockExec,
		store:        store,
		pool:         pool,
		fastSync:     fastSync,
		requestsCh:   requestsCh,
		errorsCh:     errorsCh,
	}
	bcR.BaseReactor = *p2p.NewBaseReactor("BlockchainReactor", bcR)
	return bcR
}

// SetLogger implements service.Service by setting the logger on reactor and pool.
func (bcR *BlockchainReactor) SetLogger(l log.Logger) {
	bcR.BaseService.Logger = l
	bcR.pool.Logger = l
}

// OnStart implements service.Service.
func (bcR *BlockchainReactor) OnStart() error {
	if bcR.fastSync {
		err := bcR.pool.Start()
		if err != nil {
			return err
		}
		go bcR.poolRoutine()
	}
	return nil
}

// OnStop implements service.Service.
func (bcR *BlockchainReactor) OnStop() {
	bcR.pool.Stop()
}

// GetChannels implements Reactor
func (bcR *BlockchainReactor) GetChannels() []*p2p.ChannelDescriptor {
	return []*p2p.ChannelDescriptor{
		{
			ID:                  BlockchainChannel,
			Priority:            10,
			SendQueueCapacity:   1000,
			RecvBufferCapacity:  50 * 4096,
			RecvMessageCapacity: bc.MaxMsgSize,
		},
	}
}

// AddPeer implements Reactor by sending our state to peer.
func (bcR *BlockchainReactor) AddPeer(peer p2p.Peer) {
<<<<<<< HEAD
	bm, err := bc.MsgToProto(&bc.StatusResponseMessage{Height: bcR.store.Height()})
	if err != nil {
		bcR.Logger.Error("could not convert msg to protobuf", "err", err)
	}
	msgBytes, err := bm.Marshal()
	if err != nil {
		panic(err)
	}
=======
	msgBytes := cdc.MustMarshalBinaryBare(&bcStatusResponseMessage{
		Height: bcR.store.Height(),
		Base:   bcR.store.Base(),
	})
>>>>>>> d7fbe9dd
	peer.Send(BlockchainChannel, msgBytes)
	// it's OK if send fails. will try later in poolRoutine

	// peer is added to the pool once we receive the first
	// bcStatusResponseMessage from the peer and call pool.SetPeerRange
}

// RemovePeer implements Reactor by removing peer from the pool.
func (bcR *BlockchainReactor) RemovePeer(peer p2p.Peer, reason interface{}) {
	bcR.pool.RemovePeer(peer.ID())
}

// respondToPeer loads a block and sends it to the requesting peer,
// if we have it. Otherwise, we'll respond saying we don't have it.
<<<<<<< HEAD
// According to the Tendermint spec, if all nodes are honest,
// no node should be requesting for a block that's non-existent.
func (bcR *BlockchainReactor) respondToPeer(msg *bc.BlockRequestMessage,
=======
func (bcR *BlockchainReactor) respondToPeer(msg *bcBlockRequestMessage,
>>>>>>> d7fbe9dd
	src p2p.Peer) (queued bool) {

	block := bcR.store.LoadBlock(msg.Height)
	if block != nil {
		bm, err := bc.MsgToProto(&bc.BlockResponseMessage{Block: block})
		if err != nil {
			bcR.Logger.Error("could not convert msg to protobuf", "err", err)
		}
		msgBytes, err := bm.Marshal()
		if err != nil {
			panic(err)
		}
		return src.TrySend(BlockchainChannel, msgBytes)
	}

	bcR.Logger.Info("Peer asking for a block we don't have", "src", src, "height", msg.Height)

	bm, err := bc.MsgToProto(&bc.NoBlockResponseMessage{Height: msg.Height})
	if err != nil {
		bcR.Logger.Error("could not convert msg to protobuf", "err", err)
	}
	msgBytes, err := bm.Marshal()
	if err != nil {
		panic(err)
	}
	return src.TrySend(BlockchainChannel, msgBytes)
}

// Receive implements Reactor by handling 4 types of messages (look below).
func (bcR *BlockchainReactor) Receive(chID byte, src p2p.Peer, msgBytes []byte) {
	msg, err := bc.DecodeMsg(msgBytes)
	if err != nil {
		bcR.Logger.Error("Error decoding message", "src", src, "chId", chID, "msg", msg, "err", err, "bytes", msgBytes)
		bcR.Switch.StopPeerForError(src, err)
		return
	}

	if err = msg.ValidateBasic(); err != nil {
		bcR.Logger.Error("Peer sent us invalid msg", "peer", src, "msg", msg, "err", err)
		bcR.Switch.StopPeerForError(src, err)
		return
	}

	bcR.Logger.Debug("Receive", "src", src, "chID", chID, "msg", msg)

	switch msg := msg.(type) {
	case *bc.BlockRequestMessage:
		bcR.respondToPeer(msg, src)
	case *bc.BlockResponseMessage:
		bcR.pool.AddBlock(src.ID(), msg.Block, len(msgBytes))
	case *bc.StatusRequestMessage:
		// Send peer our state.
<<<<<<< HEAD
		bm, err := bc.MsgToProto(&bc.StatusResponseMessage{Height: bcR.store.Height()})
		if err != nil {
			bcR.Logger.Error("could not convert msg to protobut", "err", err)
		}
		msgBytes, err := bm.Marshal()
		if err != nil {
			panic(err)
		}
		src.TrySend(BlockchainChannel, msgBytes)
	case *bc.StatusResponseMessage:
=======
		src.TrySend(BlockchainChannel, cdc.MustMarshalBinaryBare(&bcStatusResponseMessage{
			Height: bcR.store.Height(),
			Base:   bcR.store.Base(),
		}))
	case *bcStatusResponseMessage:
>>>>>>> d7fbe9dd
		// Got a peer status. Unverified.
		bcR.pool.SetPeerRange(src.ID(), msg.Base, msg.Height)
	case *bcNoBlockResponseMessage:
		bcR.Logger.Debug("Peer does not have requested block", "peer", src, "height", msg.Height)
	default:
		bcR.Logger.Error(fmt.Sprintf("Unknown message type %v", reflect.TypeOf(msg)))
	}
}

// Handle messages from the poolReactor telling the reactor what to do.
// NOTE: Don't sleep in the FOR_LOOP or otherwise slow it down!
func (bcR *BlockchainReactor) poolRoutine() {

	trySyncTicker := time.NewTicker(trySyncIntervalMS * time.Millisecond)
	statusUpdateTicker := time.NewTicker(statusUpdateIntervalSeconds * time.Second)
	switchToConsensusTicker := time.NewTicker(switchToConsensusIntervalSeconds * time.Second)

	blocksSynced := uint64(0)

	chainID := bcR.initialState.ChainID
	state := bcR.initialState

	lastHundred := time.Now()
	lastRate := 0.0

	didProcessCh := make(chan struct{}, 1)

	go func() {
		for {
			select {
			case <-bcR.Quit():
				return
			case <-bcR.pool.Quit():
				return
			case request := <-bcR.requestsCh:
				peer := bcR.Switch.Peers().Get(request.PeerID)
				if peer == nil {
					continue
				}
				bm, err := bc.MsgToProto(&bc.BlockRequestMessage{Height: request.Height})
				if err != nil {
					bcR.Logger.Error("could not convert msg to proto", "err", err)
				}
				msgBytes, err := bm.Marshal()
				if err != nil {
					panic(err)
				}
				queued := peer.TrySend(BlockchainChannel, msgBytes)
				if !queued {
					bcR.Logger.Debug("Send queue is full, drop block request", "peer", peer.ID(), "height", request.Height)
				}
			case err := <-bcR.errorsCh:
				peer := bcR.Switch.Peers().Get(err.peerID)
				if peer != nil {
					bcR.Switch.StopPeerForError(peer, err)
				}

			case <-statusUpdateTicker.C:
				// ask for status updates
				go bcR.BroadcastStatusRequest() // nolint: errcheck

			}
		}
	}()

FOR_LOOP:
	for {
		select {
		case <-switchToConsensusTicker.C:
			height, numPending, lenRequesters := bcR.pool.GetStatus()
			outbound, inbound, _ := bcR.Switch.NumPeers()
			bcR.Logger.Debug("Consensus ticker", "numPending", numPending, "total", lenRequesters,
				"outbound", outbound, "inbound", inbound)
			if bcR.pool.IsCaughtUp() {
				bcR.Logger.Info("Time to switch to consensus reactor!", "height", height)
				bcR.pool.Stop()
				conR, ok := bcR.Switch.Reactor("CONSENSUS").(consensusReactor)
				if ok {
					conR.SwitchToConsensus(state, blocksSynced)
				}
				// else {
				// should only happen during testing
				// }

				break FOR_LOOP
			}

		case <-trySyncTicker.C: // chan time
			select {
			case didProcessCh <- struct{}{}:
			default:
			}

		case <-didProcessCh:
			// NOTE: It is a subtle mistake to process more than a single block
			// at a time (e.g. 10) here, because we only TrySend 1 request per
			// loop.  The ratio mismatch can result in starving of blocks, a
			// sudden burst of requests and responses, and repeat.
			// Consequently, it is better to split these routines rather than
			// coupling them as it's written here.  TODO uncouple from request
			// routine.

			// See if there are any blocks to sync.
			first, second := bcR.pool.PeekTwoBlocks()
			//bcR.Logger.Info("TrySync peeked", "first", first, "second", second)
			if first == nil || second == nil {
				// We need both to sync the first block.
				continue FOR_LOOP
			} else {
				// Try again quickly next loop.
				didProcessCh <- struct{}{}
			}

			firstParts := first.MakePartSet(types.BlockPartSizeBytes)
			firstPartsHeader := firstParts.Header()
			firstID := types.BlockID{Hash: first.Hash(), PartsHeader: firstPartsHeader}
			// Finally, verify the first block using the second's commit
			// NOTE: we can probably make this more efficient, but note that calling
			// first.Hash() doesn't verify the tx contents, so MakePartSet() is
			// currently necessary.
			err := state.Validators.VerifyCommit(
				chainID, firstID, first.Height, second.LastCommit)
			if err != nil {
				bcR.Logger.Error("Error in validation", "err", err)
				peerID := bcR.pool.RedoRequest(first.Height)
				peer := bcR.Switch.Peers().Get(peerID)
				if peer != nil {
					// NOTE: we've already removed the peer's request, but we
					// still need to clean up the rest.
					bcR.Switch.StopPeerForError(peer, fmt.Errorf("blockchainReactor validation error: %v", err))
				}
				peerID2 := bcR.pool.RedoRequest(second.Height)
				peer2 := bcR.Switch.Peers().Get(peerID2)
				if peer2 != nil && peer2 != peer {
					// NOTE: we've already removed the peer's request, but we
					// still need to clean up the rest.
					bcR.Switch.StopPeerForError(peer2, fmt.Errorf("blockchainReactor validation error: %v", err))
				}
				continue FOR_LOOP
			} else {
				bcR.pool.PopRequest()

				// TODO: batch saves so we dont persist to disk every block
				bcR.store.SaveBlock(first, firstParts, second.LastCommit)

				// TODO: same thing for app - but we would need a way to
				// get the hash without persisting the state
				var err error
				state, _, err = bcR.blockExec.ApplyBlock(state, firstID, first)
				if err != nil {
					// TODO This is bad, are we zombie?
					panic(fmt.Sprintf("Failed to process committed block (%d:%X): %v", first.Height, first.Hash(), err))
				}
				blocksSynced++

				if blocksSynced%100 == 0 {
					lastRate = 0.9*lastRate + 0.1*(100/time.Since(lastHundred).Seconds())
					bcR.Logger.Info("Fast Sync Rate", "height", bcR.pool.height,
						"max_peer_height", bcR.pool.MaxPeerHeight(), "blocks/s", lastRate)
					lastHundred = time.Now()
				}
			}
			continue FOR_LOOP

		case <-bcR.Quit():
			break FOR_LOOP
		}
	}
}

// BroadcastStatusRequest broadcasts `BlockStore` base and height.
func (bcR *BlockchainReactor) BroadcastStatusRequest() error {
<<<<<<< HEAD
	bm, err := bc.MsgToProto(&bc.StatusRequestMessage{Height: bcR.store.Height()})
	if err != nil {
		bcR.Logger.Error("could not convert msg to proto", "err", err)
	}
	msgBytes, err := bm.Marshal()
	if err != nil {
		panic(err)
	}
	bcR.Switch.Broadcast(BlockchainChannel, msgBytes)
	return nil
=======
	msgBytes := cdc.MustMarshalBinaryBare(&bcStatusRequestMessage{
		Base:   bcR.store.Base(),
		Height: bcR.store.Height(),
	})
	bcR.Switch.Broadcast(BlockchainChannel, msgBytes)
	return nil
}

//-----------------------------------------------------------------------------
// Messages

// BlockchainMessage is a generic message for this reactor.
type BlockchainMessage interface {
	ValidateBasic() error
}

// RegisterBlockchainMessages registers the fast sync messages for amino encoding.
func RegisterBlockchainMessages(cdc *amino.Codec) {
	cdc.RegisterInterface((*BlockchainMessage)(nil), nil)
	cdc.RegisterConcrete(&bcBlockRequestMessage{}, "tendermint/blockchain/BlockRequest", nil)
	cdc.RegisterConcrete(&bcBlockResponseMessage{}, "tendermint/blockchain/BlockResponse", nil)
	cdc.RegisterConcrete(&bcNoBlockResponseMessage{}, "tendermint/blockchain/NoBlockResponse", nil)
	cdc.RegisterConcrete(&bcStatusResponseMessage{}, "tendermint/blockchain/StatusResponse", nil)
	cdc.RegisterConcrete(&bcStatusRequestMessage{}, "tendermint/blockchain/StatusRequest", nil)
}

func decodeMsg(bz []byte) (msg BlockchainMessage, err error) {
	if len(bz) > maxMsgSize {
		return msg, fmt.Errorf("msg exceeds max size (%d > %d)", len(bz), maxMsgSize)
	}
	err = cdc.UnmarshalBinaryBare(bz, &msg)
	return
}

//-------------------------------------

type bcBlockRequestMessage struct {
	Height int64
}

// ValidateBasic performs basic validation.
func (m *bcBlockRequestMessage) ValidateBasic() error {
	if m.Height < 0 {
		return errors.New("negative Height")
	}
	return nil
}

func (m *bcBlockRequestMessage) String() string {
	return fmt.Sprintf("[bcBlockRequestMessage %v]", m.Height)
}

type bcNoBlockResponseMessage struct {
	Height int64
}

// ValidateBasic performs basic validation.
func (m *bcNoBlockResponseMessage) ValidateBasic() error {
	if m.Height < 0 {
		return errors.New("negative Height")
	}
	return nil
}

func (m *bcNoBlockResponseMessage) String() string {
	return fmt.Sprintf("[bcNoBlockResponseMessage %d]", m.Height)
}

//-------------------------------------

type bcBlockResponseMessage struct {
	Block *types.Block
}

// ValidateBasic performs basic validation.
func (m *bcBlockResponseMessage) ValidateBasic() error {
	return m.Block.ValidateBasic()
}

func (m *bcBlockResponseMessage) String() string {
	return fmt.Sprintf("[bcBlockResponseMessage %v]", m.Block.Height)
}

//-------------------------------------

type bcStatusRequestMessage struct {
	Height int64
	Base   int64
}

// ValidateBasic performs basic validation.
func (m *bcStatusRequestMessage) ValidateBasic() error {
	if m.Base < 0 {
		return errors.New("negative Base")
	}
	if m.Height < 0 {
		return errors.New("negative Height")
	}
	if m.Base > m.Height {
		return fmt.Errorf("base %v cannot be greater than height %v", m.Base, m.Height)
	}
	return nil
}

func (m *bcStatusRequestMessage) String() string {
	return fmt.Sprintf("[bcStatusRequestMessage %v:%v]", m.Base, m.Height)
}

//-------------------------------------

type bcStatusResponseMessage struct {
	Height int64
	Base   int64
}

// ValidateBasic performs basic validation.
func (m *bcStatusResponseMessage) ValidateBasic() error {
	if m.Base < 0 {
		return errors.New("negative Base")
	}
	if m.Height < 0 {
		return errors.New("negative Height")
	}
	if m.Base > m.Height {
		return fmt.Errorf("base %v cannot be greater than height %v", m.Base, m.Height)
	}
	return nil
}

func (m *bcStatusResponseMessage) String() string {
	return fmt.Sprintf("[bcStatusResponseMessage %v:%v]", m.Base, m.Height)
>>>>>>> d7fbe9dd
}<|MERGE_RESOLUTION|>--- conflicted
+++ resolved
@@ -131,8 +131,9 @@
 
 // AddPeer implements Reactor by sending our state to peer.
 func (bcR *BlockchainReactor) AddPeer(peer p2p.Peer) {
-<<<<<<< HEAD
-	bm, err := bc.MsgToProto(&bc.StatusResponseMessage{Height: bcR.store.Height()})
+	bm, err := bc.MsgToProto(&bc.StatusResponseMessage{
+		Base:   bcR.store.Base(),
+		Height: bcR.store.Height()})
 	if err != nil {
 		bcR.Logger.Error("could not convert msg to protobuf", "err", err)
 	}
@@ -140,12 +141,6 @@
 	if err != nil {
 		panic(err)
 	}
-=======
-	msgBytes := cdc.MustMarshalBinaryBare(&bcStatusResponseMessage{
-		Height: bcR.store.Height(),
-		Base:   bcR.store.Base(),
-	})
->>>>>>> d7fbe9dd
 	peer.Send(BlockchainChannel, msgBytes)
 	// it's OK if send fails. will try later in poolRoutine
 
@@ -160,13 +155,7 @@
 
 // respondToPeer loads a block and sends it to the requesting peer,
 // if we have it. Otherwise, we'll respond saying we don't have it.
-<<<<<<< HEAD
-// According to the Tendermint spec, if all nodes are honest,
-// no node should be requesting for a block that's non-existent.
-func (bcR *BlockchainReactor) respondToPeer(msg *bc.BlockRequestMessage,
-=======
 func (bcR *BlockchainReactor) respondToPeer(msg *bcBlockRequestMessage,
->>>>>>> d7fbe9dd
 	src p2p.Peer) (queued bool) {
 
 	block := bcR.store.LoadBlock(msg.Height)
@@ -219,8 +208,10 @@
 		bcR.pool.AddBlock(src.ID(), msg.Block, len(msgBytes))
 	case *bc.StatusRequestMessage:
 		// Send peer our state.
-<<<<<<< HEAD
-		bm, err := bc.MsgToProto(&bc.StatusResponseMessage{Height: bcR.store.Height()})
+		bm, err := bc.MsgToProto(&bc.StatusResponseMessage{
+			Base:   bcR.store.Base(),
+			Height: bcR.store.Height(), 
+		})
 		if err != nil {
 			bcR.Logger.Error("could not convert msg to protobut", "err", err)
 		}
@@ -230,13 +221,6 @@
 		}
 		src.TrySend(BlockchainChannel, msgBytes)
 	case *bc.StatusResponseMessage:
-=======
-		src.TrySend(BlockchainChannel, cdc.MustMarshalBinaryBare(&bcStatusResponseMessage{
-			Height: bcR.store.Height(),
-			Base:   bcR.store.Base(),
-		}))
-	case *bcStatusResponseMessage:
->>>>>>> d7fbe9dd
 		// Got a peer status. Unverified.
 		bcR.pool.SetPeerRange(src.ID(), msg.Base, msg.Height)
 	case *bcNoBlockResponseMessage:
@@ -409,8 +393,10 @@
 
 // BroadcastStatusRequest broadcasts `BlockStore` base and height.
 func (bcR *BlockchainReactor) BroadcastStatusRequest() error {
-<<<<<<< HEAD
-	bm, err := bc.MsgToProto(&bc.StatusRequestMessage{Height: bcR.store.Height()})
+	bm, err := bc.MsgToProto(&bc.StatusRequestMessage{
+		Base:   bcR.store.Base(),
+		Height: bcR.store.Height()
+	})
 	if err != nil {
 		bcR.Logger.Error("could not convert msg to proto", "err", err)
 	}
@@ -420,137 +406,4 @@
 	}
 	bcR.Switch.Broadcast(BlockchainChannel, msgBytes)
 	return nil
-=======
-	msgBytes := cdc.MustMarshalBinaryBare(&bcStatusRequestMessage{
-		Base:   bcR.store.Base(),
-		Height: bcR.store.Height(),
-	})
-	bcR.Switch.Broadcast(BlockchainChannel, msgBytes)
-	return nil
-}
-
-//-----------------------------------------------------------------------------
-// Messages
-
-// BlockchainMessage is a generic message for this reactor.
-type BlockchainMessage interface {
-	ValidateBasic() error
-}
-
-// RegisterBlockchainMessages registers the fast sync messages for amino encoding.
-func RegisterBlockchainMessages(cdc *amino.Codec) {
-	cdc.RegisterInterface((*BlockchainMessage)(nil), nil)
-	cdc.RegisterConcrete(&bcBlockRequestMessage{}, "tendermint/blockchain/BlockRequest", nil)
-	cdc.RegisterConcrete(&bcBlockResponseMessage{}, "tendermint/blockchain/BlockResponse", nil)
-	cdc.RegisterConcrete(&bcNoBlockResponseMessage{}, "tendermint/blockchain/NoBlockResponse", nil)
-	cdc.RegisterConcrete(&bcStatusResponseMessage{}, "tendermint/blockchain/StatusResponse", nil)
-	cdc.RegisterConcrete(&bcStatusRequestMessage{}, "tendermint/blockchain/StatusRequest", nil)
-}
-
-func decodeMsg(bz []byte) (msg BlockchainMessage, err error) {
-	if len(bz) > maxMsgSize {
-		return msg, fmt.Errorf("msg exceeds max size (%d > %d)", len(bz), maxMsgSize)
-	}
-	err = cdc.UnmarshalBinaryBare(bz, &msg)
-	return
-}
-
-//-------------------------------------
-
-type bcBlockRequestMessage struct {
-	Height int64
-}
-
-// ValidateBasic performs basic validation.
-func (m *bcBlockRequestMessage) ValidateBasic() error {
-	if m.Height < 0 {
-		return errors.New("negative Height")
-	}
-	return nil
-}
-
-func (m *bcBlockRequestMessage) String() string {
-	return fmt.Sprintf("[bcBlockRequestMessage %v]", m.Height)
-}
-
-type bcNoBlockResponseMessage struct {
-	Height int64
-}
-
-// ValidateBasic performs basic validation.
-func (m *bcNoBlockResponseMessage) ValidateBasic() error {
-	if m.Height < 0 {
-		return errors.New("negative Height")
-	}
-	return nil
-}
-
-func (m *bcNoBlockResponseMessage) String() string {
-	return fmt.Sprintf("[bcNoBlockResponseMessage %d]", m.Height)
-}
-
-//-------------------------------------
-
-type bcBlockResponseMessage struct {
-	Block *types.Block
-}
-
-// ValidateBasic performs basic validation.
-func (m *bcBlockResponseMessage) ValidateBasic() error {
-	return m.Block.ValidateBasic()
-}
-
-func (m *bcBlockResponseMessage) String() string {
-	return fmt.Sprintf("[bcBlockResponseMessage %v]", m.Block.Height)
-}
-
-//-------------------------------------
-
-type bcStatusRequestMessage struct {
-	Height int64
-	Base   int64
-}
-
-// ValidateBasic performs basic validation.
-func (m *bcStatusRequestMessage) ValidateBasic() error {
-	if m.Base < 0 {
-		return errors.New("negative Base")
-	}
-	if m.Height < 0 {
-		return errors.New("negative Height")
-	}
-	if m.Base > m.Height {
-		return fmt.Errorf("base %v cannot be greater than height %v", m.Base, m.Height)
-	}
-	return nil
-}
-
-func (m *bcStatusRequestMessage) String() string {
-	return fmt.Sprintf("[bcStatusRequestMessage %v:%v]", m.Base, m.Height)
-}
-
-//-------------------------------------
-
-type bcStatusResponseMessage struct {
-	Height int64
-	Base   int64
-}
-
-// ValidateBasic performs basic validation.
-func (m *bcStatusResponseMessage) ValidateBasic() error {
-	if m.Base < 0 {
-		return errors.New("negative Base")
-	}
-	if m.Height < 0 {
-		return errors.New("negative Height")
-	}
-	if m.Base > m.Height {
-		return fmt.Errorf("base %v cannot be greater than height %v", m.Base, m.Height)
-	}
-	return nil
-}
-
-func (m *bcStatusResponseMessage) String() string {
-	return fmt.Sprintf("[bcStatusResponseMessage %v:%v]", m.Base, m.Height)
->>>>>>> d7fbe9dd
 }