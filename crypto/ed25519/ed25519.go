--- conflicted
+++ resolved
@@ -34,28 +34,9 @@
 // PrivKey implements crypto.PrivKey.
 type PrivKey []byte
 
-<<<<<<< HEAD
 // Bytes returns the privkey byte format.
 func (privKey PrivKey) Bytes() []byte {
 	return []byte(privKey)
-=======
-func init() {
-	cdc.RegisterInterface((*crypto.PubKey)(nil), nil)
-	cdc.RegisterConcrete(PubKey{},
-		PubKeyAminoName, nil)
-
-	cdc.RegisterInterface((*crypto.PrivKey)(nil), nil)
-	cdc.RegisterConcrete(PrivKey{},
-		PrivKeyAminoName, nil)
-}
-
-// PrivKey implements crypto.PrivKey.
-type PrivKey [64]byte
-
-// Bytes marshals the privkey using amino encoding.
-func (privKey PrivKey) Bytes() []byte {
-	return cdc.MustMarshalBinaryBare(privKey)
->>>>>>> 87497302
 }
 
 // Sign produces a signature on the provided message.
@@ -66,25 +47,16 @@
 // If these conditions aren't met, Sign will panic or produce an
 // incorrect signature.
 func (privKey PrivKey) Sign(msg []byte) ([]byte, error) {
-<<<<<<< HEAD
 	signatureBytes := ed25519.Sign(ed25519.PrivateKey(privKey), msg)
-=======
-	signatureBytes := ed25519.Sign(privKey[:], msg)
->>>>>>> 87497302
 	return signatureBytes, nil
 }
 
 // PubKey gets the corresponding public key from the private key.
-<<<<<<< HEAD
 //
 // Panics if the private key is not initialized.
 func (privKey PrivKey) PubKey() crypto.PubKey {
 	// If the latter 32 bytes of the privkey are all zero, privkey is not
 	// initialized.
-=======
-func (privKey PrivKey) PubKey() crypto.PubKey {
-	privKeyBytes := [64]byte(privKey)
->>>>>>> 87497302
 	initialized := false
 	for _, v := range privKey[32:] {
 		if v != 0 {
@@ -97,13 +69,8 @@
 		panic("Expected ed25519 PrivKey to include concatenated pubkey bytes")
 	}
 
-<<<<<<< HEAD
 	pubkeyBytes := make([]byte, PubKeySize)
 	copy(pubkeyBytes, privKey[32:])
-=======
-	var pubkeyBytes [PubKeySize]byte
-	copy(pubkeyBytes[:], privKeyBytes[32:])
->>>>>>> 87497302
 	return PubKey(pubkeyBytes)
 }
 
@@ -126,25 +93,14 @@
 
 // genPrivKey generates a new ed25519 private key using the provided reader.
 func genPrivKey(rand io.Reader) PrivKey {
-<<<<<<< HEAD
 	seed := make([]byte, SeedSize)
 
-=======
-	seed := make([]byte, 32)
->>>>>>> 87497302
 	_, err := io.ReadFull(rand, seed)
 	if err != nil {
 		panic(err)
 	}
 
-<<<<<<< HEAD
 	return PrivKey(ed25519.NewKeyFromSeed(seed))
-=======
-	privKey := ed25519.NewKeyFromSeed(seed)
-	var privKeyEd PrivKey
-	copy(privKeyEd[:], privKey)
-	return privKeyEd
->>>>>>> 87497302
 }
 
 // GenPrivKeyFromSecret hashes the secret with SHA2, and uses
@@ -154,20 +110,12 @@
 func GenPrivKeyFromSecret(secret []byte) PrivKey {
 	seed := crypto.Sha256(secret) // Not Ripemd160 because we want 32 bytes.
 
-<<<<<<< HEAD
 	return PrivKey(ed25519.NewKeyFromSeed(seed))
-=======
-	privKey := ed25519.NewKeyFromSeed(seed)
-	var privKeyEd PrivKey
-	copy(privKeyEd[:], privKey)
-	return privKeyEd
->>>>>>> 87497302
 }
 
 //-------------------------------------
 
 var _ crypto.PubKey = PubKey{}
-<<<<<<< HEAD
 
 // PubKeyEd25519 implements crypto.PubKey for the Ed25519 signature scheme.
 type PubKey []byte
@@ -183,27 +131,6 @@
 // Bytes returns the PubKey byte format.
 func (pubKey PubKey) Bytes() []byte {
 	return []byte(pubKey)
-=======
-
-// PubKeySize is the number of bytes in an Ed25519 signature.
-const PubKeySize = 32
-
-// PubKey implements crypto.PubKey for the Ed25519 signature scheme.
-type PubKey [PubKeySize]byte
-
-// Address is the SHA256-20 of the raw pubkey bytes.
-func (pubKey PubKey) Address() crypto.Address {
-	return crypto.Address(tmhash.SumTruncated(pubKey[:]))
-}
-
-// Bytes marshals the PubKey using amino encoding.
-func (pubKey PubKey) Bytes() []byte {
-	bz, err := cdc.MarshalBinaryBare(pubKey)
-	if err != nil {
-		panic(err)
-	}
-	return bz
->>>>>>> 87497302
 }
 
 func (pubKey PubKey) VerifyBytes(msg []byte, sig []byte) bool {
@@ -215,11 +142,7 @@
 }
 
 func (pubKey PubKey) String() string {
-<<<<<<< HEAD
-	return fmt.Sprintf("PubKeyEd25519{%X}", []byte(pubKey))
-=======
 	return fmt.Sprintf("PubKey{%X}", pubKey[:])
->>>>>>> 87497302
 }
 
 // nolint: golint
