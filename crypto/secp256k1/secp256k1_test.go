package secp256k1_test

import (
	"encoding/hex"
	"math/big"
	"testing"

	"github.com/btcsuite/btcutil/base58"
	"github.com/stretchr/testify/assert"
	"github.com/stretchr/testify/require"

	"github.com/tendermint/tendermint/crypto"
	"github.com/tendermint/tendermint/crypto/secp256k1"

	underlyingSecp256k1 "github.com/btcsuite/btcd/btcec"
)

type keyData struct {
	priv string
	pub  string
	addr string
}

var secpDataTable = []keyData{
	{
		priv: "a96e62ed3955e65be32703f12d87b6b5cf26039ecfa948dc5107a495418e5330",
		pub:  "02950e1cdfcb133d6024109fd489f734eeb4502418e538c28481f22bce276f248c",
		addr: "1CKZ9Nx4zgds8tU7nJHotKSDr4a9bYJCa3",
	},
}

func TestPubKeySecp256k1Address(t *testing.T) {
	for _, d := range secpDataTable {
		privB, _ := hex.DecodeString(d.priv)
		pubB, _ := hex.DecodeString(d.pub)
		addrBbz, _, _ := base58.CheckDecode(d.addr)
		addrB := crypto.Address(addrBbz)

<<<<<<< HEAD
		var priv secp256k1.PrivKey = privB

		pubKey := priv.PubKey()
		pubT, _ := pubKey.(secp256k1.PubKey)
=======
		var priv secp256k1.PrivKey
		copy(priv[:], privB)

		pubKey := priv.PubKey()
		pubT, _ := pubKey.(secp256k1.PubKey)
		pub := pubT[:]
>>>>>>> 87497302
		addr := pubKey.Address()
		assert.Equal(t, pubT, secp256k1.PubKey(pubB), "Expected pub keys to match")
		assert.Equal(t, addr, addrB, "Expected addresses to match")
	}
}

func TestSignAndValidateSecp256k1(t *testing.T) {
	privKey := secp256k1.GenPrivKey()
	pubKey := privKey.PubKey()

	msg := crypto.CRandBytes(128)
	sig, err := privKey.Sign(msg)
	require.Nil(t, err)

	assert.True(t, pubKey.VerifyBytes(msg, sig))

	// Mutate the signature, just one bit.
	sig[3] ^= byte(0x01)

	assert.False(t, pubKey.VerifyBytes(msg, sig))
}

// This test is intended to justify the removal of calls to the underlying library
// in creating the privkey.
func TestSecp256k1LoadPrivkeyAndSerializeIsIdentity(t *testing.T) {
	numberOfTests := 256
	for i := 0; i < numberOfTests; i++ {
		// Seed the test case with some random bytes
		privKeyBytes := [32]byte{}
		copy(privKeyBytes[:], crypto.CRandBytes(32))

		// This function creates a private and public key in the underlying libraries format.
		// The private key is basically calling new(big.Int).SetBytes(pk), which removes leading zero bytes
		priv, _ := underlyingSecp256k1.PrivKeyFromBytes(underlyingSecp256k1.S256(), privKeyBytes[:])
		// this takes the bytes returned by `(big int).Bytes()`, and if the length is less than 32 bytes,
		// pads the bytes from the left with zero bytes. Therefore these two functions composed
		// result in the identity function on privKeyBytes, hence the following equality check
		// always returning true.
		serializedBytes := priv.Serialize()
		require.Equal(t, privKeyBytes[:], serializedBytes)
	}
}

func TestGenPrivKeySecp256k1(t *testing.T) {
	// curve oder N
	N := underlyingSecp256k1.S256().N
	tests := []struct {
		name   string
		secret []byte
	}{
		{"empty secret", []byte{}},
		{
			"some long secret",
			[]byte("We live in a society exquisitely dependent on science and technology, " +
				"in which hardly anyone knows anything about science and technology."),
		},
		{"another seed used in cosmos tests #1", []byte{0}},
		{"another seed used in cosmos tests #2", []byte("mySecret")},
		{"another seed used in cosmos tests #3", []byte("")},
	}
	for _, tt := range tests {
		tt := tt
		t.Run(tt.name, func(t *testing.T) {
			gotPrivKey := secp256k1.GenPrivKeySecp256k1(tt.secret)
			require.NotNil(t, gotPrivKey)
			// interpret as a big.Int and make sure it is a valid field element:
			fe := new(big.Int).SetBytes(gotPrivKey[:])
			require.True(t, fe.Cmp(N) < 0)
			require.True(t, fe.Sign() > 0)
		})
	}
}<|MERGE_RESOLUTION|>--- conflicted
+++ resolved
@@ -36,19 +36,17 @@
 		addrBbz, _, _ := base58.CheckDecode(d.addr)
 		addrB := crypto.Address(addrBbz)
 
-<<<<<<< HEAD
 		var priv secp256k1.PrivKey = privB
 
 		pubKey := priv.PubKey()
 		pubT, _ := pubKey.(secp256k1.PubKey)
-=======
-		var priv secp256k1.PrivKey
-		copy(priv[:], privB)
+		// var priv secp256k1.PrivKey
+		// copy(priv[:], privB)
 
-		pubKey := priv.PubKey()
-		pubT, _ := pubKey.(secp256k1.PubKey)
-		pub := pubT[:]
->>>>>>> 87497302
+		// pubKey := priv.PubKey()
+		// pubT, _ := pubKey.(secp256k1.PubKey)
+		// pub := pubT[:]
+
 		addr := pubKey.Address()
 		assert.Equal(t, pubT, secp256k1.PubKey(pubB), "Expected pub keys to match")
 		assert.Equal(t, addr, addrB, "Expected addresses to match")
