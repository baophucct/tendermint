--- conflicted
+++ resolved
@@ -320,11 +320,7 @@
 
 # Fast Sync version to use:
 #   1) "v0" (default) - the legacy fast sync implementation
-<<<<<<< HEAD
-#   2) "v2" - refactor of a refactor of v0 for better usability
-=======
 #   2) "v2" - refactor of a reafactor of v0 version for better testability 
->>>>>>> 38361738
 version = "{{ .FastSync.Version }}"
 
 ##### consensus configuration options #####
